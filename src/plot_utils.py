import os

import matplotlib.pyplot as plt
import seaborn as sns

from eval import get_run_metrics, baseline_names, get_model_from_run
from models import build_model

sns.set_theme("notebook", "darkgrid")
palette = sns.color_palette("colorblind")


relevant_model_names = {
    "linear_regression": [
        "Transformer",
        "Least Squares",
        "3-Nearest Neighbors",
        "Averaging",
    ],
    "sparse_linear_regression": [
        "Transformer",
        "Least Squares",
        "3-Nearest Neighbors",
        "Averaging",
        "Lasso (alpha=0.01)",
    ],
    "decision_tree": [
        "Transformer",
        "3-Nearest Neighbors",
        "2-layer NN, GD",
        "Greedy Tree Learning",
        "XGBoost",
    ],
    "relu_2nn_regression": [
        "Transformer",
        "Least Squares",
        "3-Nearest Neighbors",
        "2-layer NN, GD",
    ],
    ### NEW MODELS BELOW ###
    "sum_sine_regression": [
        "Transformer",
        "3-Nearest Neighbors",
<<<<<<< HEAD
        "MLP",
        "SIREN",
=======
        "Torch Curve Fit: Sum of Sines",
>>>>>>> 9879c4a4
    ],
    "radial_sine_regression": [
        "Transformer",
        "3-Nearest Neighbors",
        "MLP",
        "SIREN",
    ],
    "linear_sine_regression": [
        "Transformer",
        "3-Nearest Neighbors",
        "MLP",
        "SIREN",
    ],
    "linear_modulo_regression": [
        "Transformer",
        "3-Nearest Neighbors",
        "MLP",
        "SIREN",
    ],
    "saw_regression": [
        "Transformer",
        "3-Nearest Neighbors",
        "MLP",
        "SIREN",
    ],
    "square_wave_regression": [
        "Transformer",
        "3-Nearest Neighbors",
        "MLP",
        "SIREN",
    ],
    "triangle_wave_regression": [
        "Transformer",
        "3-Nearest Neighbors",
        "MLP",
        "SIREN",
    ],
}


def basic_plot(metrics, models=None, trivial=1.0):
    fig, ax = plt.subplots(1, 1)

    if models is not None:
        metrics = {k: metrics[k] for k in models}
    print(models)
    print(metrics.keys())

    color = 0
    ax.axhline(trivial, ls="--", color="gray")
    for name, vs in metrics.items():
        ax.plot(vs["mean"], "-", label=name, color=palette[color % 10], lw=2)
        low = vs["bootstrap_low"]
        high = vs["bootstrap_high"]
        ax.fill_between(range(len(low)), low, high, alpha=0.3)
        color += 1
    ax.set_xlabel("in-context examples")
    ax.set_ylabel("squared error")
    ax.set_xlim(-1, len(low) + 0.1)
    ax.set_ylim(-0.1, 1.25)

    legend = ax.legend(loc="upper left", bbox_to_anchor=(1, 1))
    fig.set_size_inches(4, 3)
    for line in legend.get_lines():
        line.set_linewidth(3)

    return fig, ax


def collect_results(run_dir, df, valid_row=None, rename_eval=None, rename_model=None, step=-1):
    all_metrics = {}
    for _, r in df.iterrows():
        if valid_row is not None and not valid_row(r):
            continue

        run_path = os.path.join(run_dir, r.task, r.run_id)
        _, conf = get_model_from_run(run_path, only_conf=True)

        print(r.run_name, r.run_id)
        metrics = get_run_metrics(run_path, step=step, skip_model_load=True)

        for eval_name, results in sorted(metrics.items()):
            processed_results = {}
            for model_name, m in results.items():
                if "gpt2" in model_name in model_name:
                    model_name = r.model
                    if rename_model is not None:
                        model_name = rename_model(model_name, r)
                else:
                    model_name = baseline_names(model_name)
                m_processed = {}
                n_dims = conf.model.n_dims

                xlim = 2 * n_dims + 1
                if r.task in ["relu_2nn_regression", "decision_tree"]:
                    xlim = 200

                normalization = n_dims
                if r.task == "sparse_linear_regression":
                    normalization = int(r.kwargs.split("=")[-1])
                if r.task == "decision_tree":
                    normalization = 1

                for k, v in m.items():
                    v = v[:xlim]
                    v = [vv / normalization for vv in v]
                    m_processed[k] = v
                processed_results[model_name] = m_processed
            if rename_eval is not None:
                eval_name = rename_eval(eval_name, r)
            if eval_name not in all_metrics:
                all_metrics[eval_name] = {}
            all_metrics[eval_name].update(processed_results)
    return all_metrics<|MERGE_RESOLUTION|>--- conflicted
+++ resolved
@@ -41,12 +41,9 @@
     "sum_sine_regression": [
         "Transformer",
         "3-Nearest Neighbors",
-<<<<<<< HEAD
+        "Torch Curve Fit: Sum of Sines",
         "MLP",
         "SIREN",
-=======
-        "Torch Curve Fit: Sum of Sines",
->>>>>>> 9879c4a4
     ],
     "radial_sine_regression": [
         "Transformer",
