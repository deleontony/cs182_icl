from quinine import (
    tstring,
    tinteger,
    tfloat,
    tboolean,
    stdict,
    tdict,
    default,
    required,
    allowed,
    nullable,
)
from funcy import merge


model_schema = {
    "family": merge(tstring, allowed(["gpt2", "lstm"])),
    "n_positions": merge(tinteger, required),  # maximum context length
    "n_dims": merge(tinteger, required),  # latent dimension
    "n_embd": merge(tinteger, required),
    "n_layer": merge(tinteger, required),
    "n_head": merge(tinteger, required),
}

curriculum_base_schema = {
    "start": merge(tinteger, required),  # initial parameter
    "end": merge(tinteger, required),  # limit of final value
    "inc": merge(tinteger, required),  # how much to increment each time
    "interval": merge(tinteger, required),  # increment every how many steps
}

curriculum_schema = {
    "dims": stdict(curriculum_base_schema),
    "points": stdict(curriculum_base_schema),
}

TASK_LIST = [
    "linear_regression",
    "sparse_linear_regression",
    "linear_classification",
    "relu_2nn_regression",
    "decision_tree",
<<<<<<< HEAD
    "fourier_sine_regression",
    "radial_sine_regression",
    "linear_sine_regression",
    "linear_modulo_regression"
=======
    "sine_regression",
    "saw_regression",
    "triangle_wave_regression",
    "square_wave_regression"
>>>>>>> acb8deef
]

training_schema = {
    "task": merge(tstring, allowed(TASK_LIST)),
    "task_kwargs": merge(tdict, required),
    "num_tasks": merge(tinteger, nullable, default(None)),
    "num_training_examples": merge(tinteger, nullable, default(None)),
    "data": merge(tstring, allowed(["gaussian"])),
    "batch_size": merge(tinteger, default(64)),
    "learning_rate": merge(tfloat, default(3e-4)),
    "train_steps": merge(tinteger, default(1000)),
    "save_every_steps": merge(tinteger, default(1000)),  # how often to checkpoint
    "keep_every_steps": merge(tinteger, default(-1)),  # permanent checkpoints
    "resume_id": merge(tstring, nullable, default(None)),  # run uuid64
    "curriculum": stdict(curriculum_schema),
}

wandb_schema = {
    "project": merge(tstring, default("in-context-training")),
    "entity": merge(tstring, default("in-context")),
    "notes": merge(tstring, default("")),
    "name": merge(tstring, nullable, default(None)),
    "log_every_steps": merge(tinteger, default(10)),
}

schema = {
    "out_dir": merge(tstring, required),
    "model": stdict(model_schema),
    "training": stdict(training_schema),
    "wandb": stdict(wandb_schema),
    "test_run": merge(tboolean, default(False)),
}<|MERGE_RESOLUTION|>--- conflicted
+++ resolved
@@ -40,17 +40,13 @@
     "linear_classification",
     "relu_2nn_regression",
     "decision_tree",
-<<<<<<< HEAD
     "fourier_sine_regression",
     "radial_sine_regression",
     "linear_sine_regression",
     "linear_modulo_regression"
-=======
-    "sine_regression",
     "saw_regression",
     "triangle_wave_regression",
     "square_wave_regression"
->>>>>>> acb8deef
 ]
 
 training_schema = {
